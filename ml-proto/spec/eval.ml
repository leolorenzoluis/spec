--- conflicted
+++ resolved
@@ -256,22 +256,15 @@
 
   | CurrentMemory, vs ->
     let size = Memory.size (memory c e.at) in
-    I32 (Int64.to_int32 size) :: vs, []
-
-  | GrowMemory, I32 i :: vs' ->
+    I32 size :: vs, []
+
+  | GrowMemory, I32 delta :: vs' ->
     let mem = memory c e.at in
-<<<<<<< HEAD
-    let delta = I64_convert.extend_u_i32 i in
     let old_size = Memory.size mem in
-    let new_size = Int64.add old_size delta in
-    if I64.lt_u new_size old_size then
-      Trap.error e.at "memory size overflow";
-    (* Test whether the new size overflows the memory type.
-     * Since we currently only support i32, just test that. *)
-    if I64.gt_u new_size (Int64.of_int32 Int32.max_int) then
-      Trap.error e.at "memory size exceeds implementation limit";
-    (try Memory.grow mem delta with exn -> memory_error e.at exn);
-    I32 (Int64.to_int32 old_size) :: vs', []
+    let result =
+      try Memory.grow mem delta; old_size
+      with Memory.SizeOverflow | Memory.SizeLimit | Memory.OutOfMemory -> -1l
+    in I32 result :: vs', []
 
   | Trapping msg, vs ->
     assert false (* abrupt *)
@@ -312,80 +305,6 @@
     let c' = {c with locals = List.map ref vs_local; resources = c.resources - 1} in
     let vs'', es' = step_expr c' vs' e in
     vs, [Local (n, List.map (!) c'.locals, vs'', es' @ es) @@ e.at]
-=======
-    let v1 = address32 (eval_expr c e1) e1.at in
-    let v2 = some (eval_expr c e2) e2.at in
-    (try Memory.store_wrap mem v1 offset sz v2
-      with exn -> memory_error e.at exn);
-    None
-
-  | Const v ->
-    Some v.it
-
-  | Unary (unop, e1) ->
-    let v1 = some (eval_expr c e1) e1.at in
-    (try Some (Arithmetic.eval_unop unop v1)
-      with exn -> arithmetic_error e.at e1.at e1.at exn)
-
-  | Binary (binop, e1, e2) ->
-    let v1 = some (eval_expr c e1) e1.at in
-    let v2 = some (eval_expr c e2) e2.at in
-    (try Some (Arithmetic.eval_binop binop v1 v2)
-      with exn -> arithmetic_error e.at e1.at e2.at exn)
-
-  | Test (testop, e1) ->
-    let v1 = some (eval_expr c e1) e1.at in
-    (try Some (Int32 (if Arithmetic.eval_testop testop v1 then 1l else 0l))
-      with exn -> arithmetic_error e.at e1.at e1.at exn)
-
-  | Compare (relop, e1, e2) ->
-    let v1 = some (eval_expr c e1) e1.at in
-    let v2 = some (eval_expr c e2) e2.at in
-    (try Some (Int32 (if Arithmetic.eval_relop relop v1 v2 then 1l else 0l))
-      with exn -> arithmetic_error e.at e1.at e2.at exn)
-
-  | Convert (cvtop, e1) ->
-    let v1 = some (eval_expr c e1) e1.at in
-    (try Some (Arithmetic.eval_cvtop cvtop v1)
-      with exn -> arithmetic_error e.at e1.at e1.at exn)
-
-  | Host (hostop, es) ->
-    let vs = List.map (eval_expr c) es in
-    eval_hostop c hostop vs e.at
-
-and eval_expr_opt c = function
-  | Some e -> eval_expr c e
-  | None -> None
-
-and eval_func instance f vs =
-  let args = List.map ref vs in
-  let vars = List.map (fun t -> ref (default_value t)) f.it.locals in
-  let locals = args @ vars in
-  let c = {instance; locals; labels = []} in
-  let ft = type_ c f.it.ftype in
-  if List.length vs <> List.length ft.ins then
-    Crash.error f.at "function called with wrong number of arguments";
-  eval_expr c f.it.body
-
-
-(* Host operators *)
-
-and eval_hostop c hostop vs at =
-  match hostop, vs with
-  | CurrentMemory, [] ->
-    let mem = memory c at in
-    let size = Memory.size mem in
-    Some (Int32 size)
-
-  | GrowMemory, [v] ->
-    let mem = memory c at in
-    let delta = int32 v at in
-    let old_size = Memory.size mem in
-    let result =
-      try Memory.grow mem delta; old_size
-      with Memory.SizeOverflow | Memory.SizeLimit | Memory.OutOfMemory -> -1l
-    in Some (Int32 result)
->>>>>>> 7498edd2
 
   | _, _ ->
     Crash.error e.at "type error: missing or ill-typed operand on stack"
